--- conflicted
+++ resolved
@@ -6,20 +6,14 @@
 
     It "Should call format list without error" {
         { $input | Format-List } | Should Not Throw
-<<<<<<< HEAD
-=======
-	{ $input | Format-List } | Should Not BeNullOrEmpty
+        { $input | Format-List } | Should Not BeNullOrEmpty
 
->>>>>>> f4e84a84
     }
 
     It "Should be able to call the alias" {
         { $input | fl } | Should Not Throw
-<<<<<<< HEAD
-=======
-	{ $input | fl } | Should Not BeNullOrEmpty
+        { $input | fl } | Should Not BeNullOrEmpty
 
->>>>>>> f4e84a84
     }
 
     It "Should have the same output whether choosing alias or not" {
@@ -61,7 +55,7 @@
         # Testing each element of format-list, using a for-each loop since the Format-List is so opaque
         (Get-Process | Format-List -Property CPU | Out-String) -Split "`n" |
           Where-Object { $_.trim() -ne "" } |
-	  ForEach-Object {$_ | Should Match "CPU :" }
+          ForEach-Object {$_ | Should Match "CPU :" }
     }
 
     It "Should not show anything other than the requested props" {
@@ -73,16 +67,12 @@
     }
 
     It "Should be able to take input without piping objects to it" {
-<<<<<<< HEAD
        $output = { Format-List -InputObject $input }
-=======
-        $input = New-Object PSObject
-        Add-Member -InputObject $input -MemberType NoteProperty -Name testName -Value testValue
+
         $output = { Format-List -InputObject $input }
->>>>>>> f4e84a84
 
-	$output | Should Not Throw
-	$output | Should Not BeNullOrEmpty
+        $output | Should Not Throw
+        $output | Should Not BeNullOrEmpty
 
     }
 }