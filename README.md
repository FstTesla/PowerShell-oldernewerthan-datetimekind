--- conflicted
+++ resolved
@@ -25,52 +25,6 @@
 
 You can download and install a PowerShell package for any of the following platforms.
 
-<<<<<<< HEAD
-| Platform                           | Downloads              | How to Install                |
-| ---------------------------------- | ---------------------- | ----------------------------- |
-| Windows (x64)                      | [.msi][rl-windows-64]  | [Instructions][in-windows]    |
-| Windows (x86)                      | [.msi][rl-windows-86]  | [Instructions][in-windows]    |
-| Ubuntu 17.04                       | [.deb][rl-ubuntu17]    | [Instructions][in-ubuntu17]   |
-| Ubuntu 16.04                       | [.deb][rl-ubuntu16]    | [Instructions][in-ubuntu16]   |
-| Ubuntu 14.04                       | [.deb][rl-ubuntu14]    | [Instructions][in-ubuntu14]   |
-| Debian 8                           | [.deb][rl-debian8]     | [Instructions][in-deb8]       |
-| Debian 9                           | [.deb][rl-debian9]     | [Instructions][in-deb9]       |
-| CentOS 7                           | [.rpm][rl-centos]      | [Instructions][in-centos]     |
-| Red Hat Enterprise Linux 7         | [.rpm][rl-centos]      | [Instructions][in-rhel7]      |
-| OpenSUSE 42.2                      | [.rpm][rl-centos]      | [Instructions][in-opensuse422]|
-| Fedora 25                          | [.rpm][rl-centos]      | [Instructions][in-fedora25]   |
-| Fedora 26                          | [.rpm][rl-centos]      | [Instructions][in-fedora26]   |
-| Arch Linux                         |                        | [Instructions][in-archlinux]  |
-| Many Linux distributions           | [.AppImage][rl-ai]     | [Instructions][in-appimage]   |
-| macOS 10.12                        | [.pkg][rl-macos]       | [Instructions][in-macos]      |
-| Docker                             |                        | [Instructions][in-docker]     |
-| Kali Linux                         | [.deb][rl-ubuntu16]    | [Instructions][in-kali]       |
-| Raspbian (Stretch)                 | [.tgz][rl-raspbian]    | [Instructions][in-raspbian]   |
-
-You can also download the PowerShell binary archives for Windows, macOS and Linux.
-
-| Platform     | Downloads                                       | How to Install                 |
-| ------------ | ----------------------------------------------- | ------------------------------ |
-| Windows      | [32-bit][rl-winx86-zip]/[64-bit][rl-winx64-zip] | [Instructions][in-windows-zip] |
-| macOS        | [64-bit][rl-macos-tar]                          | [Instructions][in-tar]   |
-| Linux        | [64-bit][rl-linux-tar]                          | [Instructions][in-tar]   |
-
-[rl-windows-64]: https://github.com/PowerShell/PowerShell/releases/download/v6.0.0-rc/PowerShell-6.0.0-rc-win-x64.msi
-[rl-windows-86]: https://github.com/PowerShell/PowerShell/releases/download/v6.0.0-rc/PowerShell-6.0.0-rc-win-x86.msi
-[rl-ubuntu17]: https://github.com/PowerShell/PowerShell/releases/download/v6.0.0-rc/powershell_6.0.0-rc-1.ubuntu.17.04_amd64.deb
-[rl-ubuntu16]: https://github.com/PowerShell/PowerShell/releases/download/v6.0.0-rc/powershell_6.0.0-rc-1.ubuntu.16.04_amd64.deb
-[rl-ubuntu14]: https://github.com/PowerShell/PowerShell/releases/download/v6.0.0-rc/powershell_6.0.0-rc-1.ubuntu.14.04_amd64.deb
-[rl-debian8]: https://github.com/PowerShell/PowerShell/releases/download/v6.0.0-rc/powershell_6.0.0-rc-1.debian.8_amd64.deb
-[rl-debian9]: https://github.com/PowerShell/PowerShell/releases/download/v6.0.0-rc/powershell_6.0.0-rc-1.debian.9_amd64.deb
-[rl-centos]: https://github.com/PowerShell/PowerShell/releases/download/v6.0.0-rc/powershell-6.0.0_rc-1.rhel.7.x86_64.rpm
-[rl-ai]: https://github.com/PowerShell/PowerShell/releases/download/v6.0.0-rc/PowerShell-6.0.0-rc-x86_64.AppImage
-[rl-macos]: https://github.com/PowerShell/PowerShell/releases/download/v6.0.0-rc/powershell-6.0.0-rc-osx.10.12-x64.pkg
-[rl-winx86-zip]: https://github.com/PowerShell/PowerShell/releases/download/v6.0.0-rc/PowerShell-6.0.0-rc-win-x86.zip
-[rl-winx64-zip]: https://github.com/PowerShell/PowerShell/releases/download/v6.0.0-rc/PowerShell-6.0.0-rc-win-x64.zip
-[rl-macos-tar]: https://github.com/PowerShell/PowerShell/releases/download/v6.0.0-rc/powershell-6.0.0-rc-osx-x64.tar.gz
-[rl-linux-tar]: https://github.com/PowerShell/PowerShell/releases/download/v6.0.0-rc/powershell-6.0.0-rc-linux-x64.tar.gz
-[rl-raspbian]: https://github.com/PowerShell/PowerShell/releases/download/v6.0.0-rc/powershell-6.0.0-rc-linux-arm32.tar.gz
-=======
 | Supported Platform                         | Downloads               | How to Install                |
 | -------------------------------------------| ------------------------| ----------------------------- |
 | [Windows (x64)][corefx-win]                | [.msi][rl-windows-64]   | [Instructions][in-windows]    |
@@ -123,7 +77,6 @@
 [rl-macos-tar]: https://github.com/PowerShell/PowerShell/releases/download/v6.0.0-rc.2/powershell-6.0.0-rc.2-osx-x64.tar.gz
 [rl-linux-tar]: https://github.com/PowerShell/PowerShell/releases/download/v6.0.0-rc.2/powershell-6.0.0-rc.2-linux-x64.tar.gz
 [rl-raspbian]: https://github.com/PowerShell/PowerShell/releases/download/v6.0.0-rc.2/powershell-6.0.0-rc.2-linux-arm32.tar.gz
->>>>>>> 02cc3db3
 
 [installation]: https://github.com/PowerShell/PowerShell/tree/master/docs/installation
 [in-windows]: https://github.com/PowerShell/PowerShell/tree/master/docs/installation/windows.md#msi
@@ -145,12 +98,9 @@
 [in-windows-zip]: https://github.com/PowerShell/PowerShell/tree/master/docs/installation/windows.md#zip
 [in-tar]: https://github.com/PowerShell/PowerShell/tree/master/docs/installation/linux.md#binary-archives
 [in-raspbian]: https://github.com/PowerShell/PowerShell/tree/master/docs/installation/linux.md#raspbian
-<<<<<<< HEAD
-=======
 [corefx-win]:https://github.com/dotnet/core/blob/master/release-notes/2.0/2.0-supported-os.md#windows
 [corefx-linux]:https://github.com/dotnet/core/blob/master/release-notes/2.0/2.0-supported-os.md#linux
 [corefx-macos]:https://github.com/dotnet/core/blob/master/release-notes/2.0/2.0-supported-os.md#macos
->>>>>>> 02cc3db3
 
 To install a specific version, visit [releases](https://github.com/PowerShell/PowerShell/releases).
 
